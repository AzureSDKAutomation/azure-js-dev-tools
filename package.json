--- conflicted
+++ resolved
@@ -1,10 +1,6 @@
 {
   "name": "@ts-common/azure-js-dev-tools",
-<<<<<<< HEAD
-  "version": "10.3.0",
-=======
-  "version": "11.0.0",
->>>>>>> d2dd2af0
+  "version": "11.1.0",
   "description": "Developer dependencies for TypeScript related projects",
   "main": "./dist/lib/index.js",
   "types": "./dist/lib/index.d.ts",

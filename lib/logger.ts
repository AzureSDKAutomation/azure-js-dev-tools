--- conflicted
+++ resolved
@@ -234,10 +234,6 @@
     logInfo: true,
     logSection: (text: string) => innerLogger.logSection(`##[section]${text}`),
     logWarning: (text: string) => innerLogger.logWarning(`##[warning]${text}`),
-<<<<<<< HEAD
-=======
-    logInfo: true,
->>>>>>> e75cde69
     logVerbose: true
   });
 }
